--- conflicted
+++ resolved
@@ -1434,24 +1434,14 @@
 #ifdef CONFIG_PM_SLEEP
 static int sh_msiof_spi_suspend(struct device *dev)
 {
-<<<<<<< HEAD
-	struct platform_device *pdev = to_platform_device(dev);
-	struct sh_msiof_spi_priv *p = platform_get_drvdata(pdev);
-=======
 	struct sh_msiof_spi_priv *p = dev_get_drvdata(dev);
->>>>>>> 916d9802
 
 	return spi_master_suspend(p->master);
 }
 
 static int sh_msiof_spi_resume(struct device *dev)
 {
-<<<<<<< HEAD
-	struct platform_device *pdev = to_platform_device(dev);
-	struct sh_msiof_spi_priv *p = platform_get_drvdata(pdev);
-=======
 	struct sh_msiof_spi_priv *p = dev_get_drvdata(dev);
->>>>>>> 916d9802
 
 	return spi_master_resume(p->master);
 }
