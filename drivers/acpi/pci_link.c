--- conflicted
+++ resolved
@@ -256,12 +256,7 @@
 	status = acpi_walk_resources(handle, METHOD_NAME__CRS,
 				     acpi_pci_link_check_current, &irq);
 	if (ACPI_FAILURE(status)) {
-<<<<<<< HEAD
-		acpi_handle_warn(handle, "_CRS evaluation failed: %s\n",
-				 acpi_format_exception(status));
-=======
 		acpi_evaluation_failure_warn(handle, "_CRS", status);
->>>>>>> ebf1bef3
 		result = -ENODEV;
 		goto end;
 	}
@@ -349,12 +344,7 @@
 
 	/* check for total failure */
 	if (ACPI_FAILURE(status)) {
-<<<<<<< HEAD
-		acpi_handle_warn(handle, "_SRS evaluation failed: %s",
-				 acpi_format_exception(status));
-=======
 		acpi_evaluation_failure_warn(handle, "_SRS", status);
->>>>>>> ebf1bef3
 		result = -ENODEV;
 		goto end;
 	}
