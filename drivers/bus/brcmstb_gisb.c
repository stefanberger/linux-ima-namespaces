/*
 * Copyright (C) 2014 Broadcom Corporation
 *
 * This program is free software; you can redistribute it and/or modify
 * it under the terms of the GNU General Public License version 2 as
 * published by the Free Software Foundation.
 *
 * This program is distributed in the hope that it will be useful,
 * but WITHOUT ANY WARRANTY; without even the implied warranty of
 * MERCHANTABILITY or FITNESS FOR A PARTICULAR PURPOSE. See the
 * GNU General Public License for more details.
 */

#include <linux/init.h>
#include <linux/types.h>
#include <linux/module.h>
#include <linux/platform_device.h>
#include <linux/interrupt.h>
#include <linux/sysfs.h>
#include <linux/io.h>
#include <linux/string.h>
#include <linux/device.h>
#include <linux/list.h>
#include <linux/of.h>
#include <linux/bitops.h>

#ifdef CONFIG_ARM
#include <asm/bug.h>
#include <asm/signal.h>
#endif

#define  ARB_ERR_CAP_CLEAR		(1 << 0)
#define  ARB_ERR_CAP_STATUS_TIMEOUT	(1 << 12)
#define  ARB_ERR_CAP_STATUS_TEA		(1 << 11)
#define  ARB_ERR_CAP_STATUS_BS_SHIFT	(1 << 2)
#define  ARB_ERR_CAP_STATUS_BS_MASK	0x3c
#define  ARB_ERR_CAP_STATUS_WRITE	(1 << 1)
#define  ARB_ERR_CAP_STATUS_VALID	(1 << 0)

enum {
	ARB_TIMER,
	ARB_ERR_CAP_CLR,
	ARB_ERR_CAP_HI_ADDR,
	ARB_ERR_CAP_ADDR,
	ARB_ERR_CAP_DATA,
	ARB_ERR_CAP_STATUS,
	ARB_ERR_CAP_MASTER,
};

static const int gisb_offsets_bcm7038[] = {
	[ARB_TIMER]		= 0x00c,
	[ARB_ERR_CAP_CLR]	= 0x0c4,
	[ARB_ERR_CAP_HI_ADDR]	= -1,
	[ARB_ERR_CAP_ADDR]	= 0x0c8,
	[ARB_ERR_CAP_DATA]	= 0x0cc,
	[ARB_ERR_CAP_STATUS]	= 0x0d0,
	[ARB_ERR_CAP_MASTER]	= -1,
};

static const int gisb_offsets_bcm7400[] = {
	[ARB_TIMER]		= 0x00c,
	[ARB_ERR_CAP_CLR]	= 0x0c8,
	[ARB_ERR_CAP_HI_ADDR]	= -1,
	[ARB_ERR_CAP_ADDR]	= 0x0cc,
	[ARB_ERR_CAP_DATA]	= 0x0d0,
	[ARB_ERR_CAP_STATUS]	= 0x0d4,
	[ARB_ERR_CAP_MASTER]	= 0x0d8,
};

static const int gisb_offsets_bcm7435[] = {
	[ARB_TIMER]		= 0x00c,
	[ARB_ERR_CAP_CLR]	= 0x168,
	[ARB_ERR_CAP_HI_ADDR]	= -1,
	[ARB_ERR_CAP_ADDR]	= 0x16c,
	[ARB_ERR_CAP_DATA]	= 0x170,
	[ARB_ERR_CAP_STATUS]	= 0x174,
	[ARB_ERR_CAP_MASTER]	= 0x178,
};

static const int gisb_offsets_bcm7445[] = {
	[ARB_TIMER]		= 0x008,
	[ARB_ERR_CAP_CLR]	= 0x7e4,
	[ARB_ERR_CAP_HI_ADDR]	= 0x7e8,
	[ARB_ERR_CAP_ADDR]	= 0x7ec,
	[ARB_ERR_CAP_DATA]	= 0x7f0,
	[ARB_ERR_CAP_STATUS]	= 0x7f4,
	[ARB_ERR_CAP_MASTER]	= 0x7f8,
};

struct brcmstb_gisb_arb_device {
	void __iomem	*base;
	const int	*gisb_offsets;
	struct mutex	lock;
	struct list_head next;
	u32 valid_mask;
	const char *master_names[sizeof(u32) * BITS_PER_BYTE];
};

static LIST_HEAD(brcmstb_gisb_arb_device_list);

static u32 gisb_read(struct brcmstb_gisb_arb_device *gdev, int reg)
{
	int offset = gdev->gisb_offsets[reg];

	/* return 1 if the hardware doesn't have ARB_ERR_CAP_MASTER */
	if (offset == -1)
		return 1;

	return ioread32(gdev->base + offset);
}

static void gisb_write(struct brcmstb_gisb_arb_device *gdev, u32 val, int reg)
{
	int offset = gdev->gisb_offsets[reg];

	if (offset == -1)
		return;
	iowrite32(val, gdev->base + reg);
}

static ssize_t gisb_arb_get_timeout(struct device *dev,
				    struct device_attribute *attr,
				    char *buf)
{
	struct platform_device *pdev = to_platform_device(dev);
	struct brcmstb_gisb_arb_device *gdev = platform_get_drvdata(pdev);
	u32 timeout;

	mutex_lock(&gdev->lock);
	timeout = gisb_read(gdev, ARB_TIMER);
	mutex_unlock(&gdev->lock);

	return sprintf(buf, "%d", timeout);
}

static ssize_t gisb_arb_set_timeout(struct device *dev,
				    struct device_attribute *attr,
				    const char *buf, size_t count)
{
	struct platform_device *pdev = to_platform_device(dev);
	struct brcmstb_gisb_arb_device *gdev = platform_get_drvdata(pdev);
	int val, ret;

	ret = kstrtoint(buf, 10, &val);
	if (ret < 0)
		return ret;

	if (val == 0 || val >= 0xffffffff)
		return -EINVAL;

	mutex_lock(&gdev->lock);
	gisb_write(gdev, val, ARB_TIMER);
	mutex_unlock(&gdev->lock);

	return count;
}

static const char *
brcmstb_gisb_master_to_str(struct brcmstb_gisb_arb_device *gdev,
						u32 masters)
{
	u32 mask = gdev->valid_mask & masters;

	if (hweight_long(mask) != 1)
		return NULL;

	return gdev->master_names[ffs(mask) - 1];
}

static int brcmstb_gisb_arb_decode_addr(struct brcmstb_gisb_arb_device *gdev,
					const char *reason)
{
	u32 cap_status;
	unsigned long arb_addr;
	u32 master;
	const char *m_name;
	char m_fmt[11];

	cap_status = gisb_read(gdev, ARB_ERR_CAP_STATUS);

	/* Invalid captured address, bail out */
	if (!(cap_status & ARB_ERR_CAP_STATUS_VALID))
		return 1;

	/* Read the address and master */
	arb_addr = gisb_read(gdev, ARB_ERR_CAP_ADDR) & 0xffffffff;
#if (IS_ENABLED(CONFIG_PHYS_ADDR_T_64BIT))
	arb_addr |= (u64)gisb_read(gdev, ARB_ERR_CAP_HI_ADDR) << 32;
#endif
	master = gisb_read(gdev, ARB_ERR_CAP_MASTER);

	m_name = brcmstb_gisb_master_to_str(gdev, master);
	if (!m_name) {
		snprintf(m_fmt, sizeof(m_fmt), "0x%08x", master);
		m_name = m_fmt;
	}

	pr_crit("%s: %s at 0x%lx [%c %s], core: %s\n",
		__func__, reason, arb_addr,
		cap_status & ARB_ERR_CAP_STATUS_WRITE ? 'W' : 'R',
		cap_status & ARB_ERR_CAP_STATUS_TIMEOUT ? "timeout" : "",
		m_name);

	/* clear the GISB error */
	gisb_write(gdev, ARB_ERR_CAP_CLEAR, ARB_ERR_CAP_CLR);

	return 0;
}

#ifdef CONFIG_ARM
static int brcmstb_bus_error_handler(unsigned long addr, unsigned int fsr,
				     struct pt_regs *regs)
{
	int ret = 0;
	struct brcmstb_gisb_arb_device *gdev;

	/* iterate over each GISB arb registered handlers */
	list_for_each_entry(gdev, &brcmstb_gisb_arb_device_list, next)
		ret |= brcmstb_gisb_arb_decode_addr(gdev, "bus error");
	/*
	 * If it was an imprecise abort, then we need to correct the
	 * return address to be _after_ the instruction.
	*/
	if (fsr & (1 << 10))
		regs->ARM_pc += 4;

	return ret;
}

void __init brcmstb_hook_fault_code(void)
{
	hook_fault_code(22, brcmstb_bus_error_handler, SIGBUS, 0,
			"imprecise external abort");
}
#endif

static irqreturn_t brcmstb_gisb_timeout_handler(int irq, void *dev_id)
{
	brcmstb_gisb_arb_decode_addr(dev_id, "timeout");

	return IRQ_HANDLED;
}

static irqreturn_t brcmstb_gisb_tea_handler(int irq, void *dev_id)
{
	brcmstb_gisb_arb_decode_addr(dev_id, "target abort");

	return IRQ_HANDLED;
}

static DEVICE_ATTR(gisb_arb_timeout, S_IWUSR | S_IRUGO,
		gisb_arb_get_timeout, gisb_arb_set_timeout);

static struct attribute *gisb_arb_sysfs_attrs[] = {
	&dev_attr_gisb_arb_timeout.attr,
	NULL,
};

static struct attribute_group gisb_arb_sysfs_attr_group = {
	.attrs = gisb_arb_sysfs_attrs,
};

<<<<<<< HEAD
static int __init brcmstb_gisb_arb_probe(struct platform_device *pdev)
=======
static const struct of_device_id brcmstb_gisb_arb_of_match[] = {
	{ .compatible = "brcm,gisb-arb",         .data = gisb_offsets_bcm7445 },
	{ .compatible = "brcm,bcm7445-gisb-arb", .data = gisb_offsets_bcm7445 },
	{ .compatible = "brcm,bcm7435-gisb-arb", .data = gisb_offsets_bcm7435 },
	{ .compatible = "brcm,bcm7400-gisb-arb", .data = gisb_offsets_bcm7400 },
	{ .compatible = "brcm,bcm7038-gisb-arb", .data = gisb_offsets_bcm7038 },
	{ },
};

static int brcmstb_gisb_arb_probe(struct platform_device *pdev)
>>>>>>> d1d67868
{
	struct device_node *dn = pdev->dev.of_node;
	struct brcmstb_gisb_arb_device *gdev;
	const struct of_device_id *of_id;
	struct resource *r;
	int err, timeout_irq, tea_irq;
	unsigned int num_masters, j = 0;
	int i, first, last;

	r = platform_get_resource(pdev, IORESOURCE_MEM, 0);
	timeout_irq = platform_get_irq(pdev, 0);
	tea_irq = platform_get_irq(pdev, 1);

	gdev = devm_kzalloc(&pdev->dev, sizeof(*gdev), GFP_KERNEL);
	if (!gdev)
		return -ENOMEM;

	mutex_init(&gdev->lock);
	INIT_LIST_HEAD(&gdev->next);

	gdev->base = devm_ioremap_resource(&pdev->dev, r);
	if (IS_ERR(gdev->base))
		return PTR_ERR(gdev->base);

	of_id = of_match_node(brcmstb_gisb_arb_of_match, dn);
	if (!of_id) {
		pr_err("failed to look up compatible string\n");
		return -EINVAL;
	}
	gdev->gisb_offsets = of_id->data;

	err = devm_request_irq(&pdev->dev, timeout_irq,
				brcmstb_gisb_timeout_handler, 0, pdev->name,
				gdev);
	if (err < 0)
		return err;

	err = devm_request_irq(&pdev->dev, tea_irq,
				brcmstb_gisb_tea_handler, 0, pdev->name,
				gdev);
	if (err < 0)
		return err;

	/* If we do not have a valid mask, assume all masters are enabled */
	if (of_property_read_u32(dn, "brcm,gisb-arb-master-mask",
				&gdev->valid_mask))
		gdev->valid_mask = 0xffffffff;

	/* Proceed with reading the litteral names if we agree on the
	 * number of masters
	 */
	num_masters = of_property_count_strings(dn,
			"brcm,gisb-arb-master-names");
	if (hweight_long(gdev->valid_mask) == num_masters) {
		first = ffs(gdev->valid_mask) - 1;
		last = fls(gdev->valid_mask) - 1;

		for (i = first; i < last; i++) {
			if (!(gdev->valid_mask & BIT(i)))
				continue;

			of_property_read_string_index(dn,
					"brcm,gisb-arb-master-names", j,
					&gdev->master_names[i]);
			j++;
		}
	}

	err = sysfs_create_group(&pdev->dev.kobj, &gisb_arb_sysfs_attr_group);
	if (err)
		return err;

	platform_set_drvdata(pdev, gdev);

	list_add_tail(&gdev->next, &brcmstb_gisb_arb_device_list);

	dev_info(&pdev->dev, "registered mem: %p, irqs: %d, %d\n",
			gdev->base, timeout_irq, tea_irq);

	return 0;
}

static struct platform_driver brcmstb_gisb_arb_driver = {
	.driver = {
		.name	= "brcm-gisb-arb",
		.owner	= THIS_MODULE,
		.of_match_table = brcmstb_gisb_arb_of_match,
	},
};

static int __init brcm_gisb_driver_init(void)
{
	return platform_driver_probe(&brcmstb_gisb_arb_driver,
				     brcmstb_gisb_arb_probe);
}

module_init(brcm_gisb_driver_init);<|MERGE_RESOLUTION|>--- conflicted
+++ resolved
@@ -260,9 +260,6 @@
 	.attrs = gisb_arb_sysfs_attrs,
 };
 
-<<<<<<< HEAD
-static int __init brcmstb_gisb_arb_probe(struct platform_device *pdev)
-=======
 static const struct of_device_id brcmstb_gisb_arb_of_match[] = {
 	{ .compatible = "brcm,gisb-arb",         .data = gisb_offsets_bcm7445 },
 	{ .compatible = "brcm,bcm7445-gisb-arb", .data = gisb_offsets_bcm7445 },
@@ -272,8 +269,7 @@
 	{ },
 };
 
-static int brcmstb_gisb_arb_probe(struct platform_device *pdev)
->>>>>>> d1d67868
+static int __init brcmstb_gisb_arb_probe(struct platform_device *pdev)
 {
 	struct device_node *dn = pdev->dev.of_node;
 	struct brcmstb_gisb_arb_device *gdev;
