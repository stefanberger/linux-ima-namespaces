--- conflicted
+++ resolved
@@ -1346,9 +1346,13 @@
 		/* channel 0.., name 1.. */
 		if (!(data->have_temp & (1 << channel)))
 			return 0;
-<<<<<<< HEAD
-		if (attr == hwmon_temp_input || attr == hwmon_temp_label)
+		if (attr == hwmon_temp_input)
 			return 0444;
+		if (attr == hwmon_temp_label) {
+			if (data->temp_label)
+				return 0444;
+			return 0;
+		}
 		if (channel == 2 && data->temp3_val_only)
 			return 0;
 		if (attr == hwmon_temp_max) {
@@ -1386,24 +1390,10 @@
 		}
 		if (attr == hwmon_fan_min) {
 			if (data->has_fan_min & (1 << channel))
-=======
-		if (attr == hwmon_temp_input)
-			return 0444;
-		if (attr == hwmon_temp_label) {
-			if (data->temp_label)
-				return 0444;
-			return 0;
-		}
-		if (channel == 2 && data->temp3_val_only)
-			return 0;
-		if (attr == hwmon_temp_max) {
-			if (data->reg_temp_over[channel])
->>>>>>> 2c523b34
 				return 0644;
 			else
 				return 0;
 		}
-<<<<<<< HEAD
 		break;
 
 	case hwmon_in:
@@ -1523,160 +1513,6 @@
 			*val = (data->alarms >> bit[channel]) & 1;
 			return 0;
 		}
-=======
-		if (attr == hwmon_temp_max_hyst) {
-			if (data->reg_temp_hyst[channel])
-				return 0644;
-			else
-				return 0;
-		}
-		if (channel > 2)
-			return 0;
-		if (attr == hwmon_temp_alarm || attr == hwmon_temp_type)
-			return 0444;
-		if (attr == hwmon_temp_offset) {
-			if (data->have_temp_offset & (1 << channel))
-				return 0644;
-			else
-				return 0;
-		}
-		break;
-
-	case hwmon_fan:
-		/* channel 0.., name 1.. */
-		if (!(data->has_fan & (1 << channel)))
-			return 0;
-		if (attr == hwmon_fan_input || attr == hwmon_fan_alarm)
-			return 0444;
-		if (attr == hwmon_fan_div) {
-			return 0444;
-		}
-		if (attr == hwmon_fan_min) {
-			if (data->has_fan_min & (1 << channel))
-				return 0644;
-			else
-				return 0;
-		}
-		break;
-
-	case hwmon_in:
-		/* channel 0.., name 0.. */
-		if (channel >= data->in_num)
-			return 0;
-		if (channel == 6 && data->in6_skip)
-			return 0;
-		if (attr == hwmon_in_alarm || attr == hwmon_in_input)
-			return 0444;
-		if (attr == hwmon_in_min || attr == hwmon_in_max)
-			return 0644;
-		break;
-
-	case hwmon_pwm:
-		/* channel 0.., name 1.. */
-		if (!(data->has_fan & (1 << channel)) ||
-		    channel >= data->pwm_num)
-			return 0;
-		if (attr == hwmon_pwm_mode || attr == hwmon_pwm_enable ||
-		    attr == hwmon_pwm_input)
-			return 0644;
-		break;
-
-	case hwmon_intrusion:
-		return 0644;
-
-	default: /* Shouldn't happen */
-		return 0;
-	}
-
-	return 0; /* Shouldn't happen */
-}
-
-static int
-w83627ehf_do_read_temp(struct w83627ehf_data *data, u32 attr,
-		       int channel, long *val)
-{
-	switch (attr) {
-	case hwmon_temp_input:
-		*val = LM75_TEMP_FROM_REG(data->temp[channel]);
-		return 0;
-	case hwmon_temp_max:
-		*val = LM75_TEMP_FROM_REG(data->temp_max[channel]);
-		return 0;
-	case hwmon_temp_max_hyst:
-		*val = LM75_TEMP_FROM_REG(data->temp_max_hyst[channel]);
-		return 0;
-	case hwmon_temp_offset:
-		*val = data->temp_offset[channel] * 1000;
-		return 0;
-	case hwmon_temp_type:
-		*val = (int)data->temp_type[channel];
-		return 0;
-	case hwmon_temp_alarm:
-		if (channel < 3) {
-			int bit[] = { 4, 5, 13 };
-			*val = (data->alarms >> bit[channel]) & 1;
-			return 0;
-		}
-		break;
-
-	default:
-		break;
-	}
-
-	return -EOPNOTSUPP;
-}
-
-static int
-w83627ehf_do_read_in(struct w83627ehf_data *data, u32 attr,
-		     int channel, long *val)
-{
-	switch (attr) {
-	case hwmon_in_input:
-		*val = in_from_reg(data->in[channel], channel, data->scale_in);
-		return 0;
-	case hwmon_in_min:
-		*val = in_from_reg(data->in_min[channel], channel,
-				   data->scale_in);
-		return 0;
-	case hwmon_in_max:
-		*val = in_from_reg(data->in_max[channel], channel,
-				   data->scale_in);
-		return 0;
-	case hwmon_in_alarm:
-		if (channel < 10) {
-			int bit[] = { 0, 1, 2, 3, 8, 21, 20, 16, 17, 19 };
-			*val = (data->alarms >> bit[channel]) & 1;
-			return 0;
-		}
-		break;
-	default:
-		break;
-	}
-	return -EOPNOTSUPP;
-}
-
-static int
-w83627ehf_do_read_fan(struct w83627ehf_data *data, u32 attr,
-		      int channel, long *val)
-{
-	switch (attr) {
-	case hwmon_fan_input:
-		*val = data->rpm[channel];
-		return 0;
-	case hwmon_fan_min:
-		*val = fan_from_reg8(data->fan_min[channel],
-				     data->fan_div[channel]);
-		return 0;
-	case hwmon_fan_div:
-		*val = div_from_reg(data->fan_div[channel]);
-		return 0;
-	case hwmon_fan_alarm:
-		if (channel < 5) {
-			int bit[] = { 6, 7, 11, 10, 23 };
-			*val = (data->alarms >> bit[channel]) & 1;
-			return 0;
-		}
->>>>>>> 2c523b34
 		break;
 	default:
 		break;
