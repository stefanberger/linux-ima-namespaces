--- conflicted
+++ resolved
@@ -349,10 +349,6 @@
 	ext4_update_tstamp(es, s_last_error_time);
 	strncpy(es->s_last_error_func, func, sizeof(es->s_last_error_func));
 	es->s_last_error_line = cpu_to_le32(line);
-<<<<<<< HEAD
-	if (es->s_last_error_errcode == 0)
-		es->s_last_error_errcode = EXT4_ERR_EFSCORRUPTED;
-=======
 	es->s_last_error_ino = cpu_to_le32(ino);
 	es->s_last_error_block = cpu_to_le64(block);
 	switch (error) {
@@ -409,7 +405,6 @@
 		err = EXT4_ERR_UNKNOWN;
 	}
 	es->s_last_error_errcode = err;
->>>>>>> 04d5ce62
 	if (!es->s_first_error_time) {
 		es->s_first_error_time = es->s_last_error_time;
 		es->s_first_error_time_hi = es->s_last_error_time_hi;
@@ -674,66 +669,6 @@
 	return errstr;
 }
 
-void ext4_set_errno(struct super_block *sb, int err)
-{
-	if (err < 0)
-		err = -err;
-
-	switch (err) {
-	case EIO:
-		err = EXT4_ERR_EIO;
-		break;
-	case ENOMEM:
-		err = EXT4_ERR_ENOMEM;
-		break;
-	case EFSBADCRC:
-		err = EXT4_ERR_EFSBADCRC;
-		break;
-	case EFSCORRUPTED:
-		err = EXT4_ERR_EFSCORRUPTED;
-		break;
-	case ENOSPC:
-		err = EXT4_ERR_ENOSPC;
-		break;
-	case ENOKEY:
-		err = EXT4_ERR_ENOKEY;
-		break;
-	case EROFS:
-		err = EXT4_ERR_EROFS;
-		break;
-	case EFBIG:
-		err = EXT4_ERR_EFBIG;
-		break;
-	case EEXIST:
-		err = EXT4_ERR_EEXIST;
-		break;
-	case ERANGE:
-		err = EXT4_ERR_ERANGE;
-		break;
-	case EOVERFLOW:
-		err = EXT4_ERR_EOVERFLOW;
-		break;
-	case EBUSY:
-		err = EXT4_ERR_EBUSY;
-		break;
-	case ENOTDIR:
-		err = EXT4_ERR_ENOTDIR;
-		break;
-	case ENOTEMPTY:
-		err = EXT4_ERR_ENOTEMPTY;
-		break;
-	case ESHUTDOWN:
-		err = EXT4_ERR_ESHUTDOWN;
-		break;
-	case EFAULT:
-		err = EXT4_ERR_EFAULT;
-		break;
-	default:
-		err = EXT4_ERR_UNKNOWN;
-	}
-	EXT4_SB(sb)->s_es->s_last_error_errcode = err;
-}
-
 /* __ext4_std_error decodes expected errors from journaling functions
  * automatically and invokes the appropriate error response.  */
 
@@ -758,12 +693,7 @@
 		       sb->s_id, function, line, errstr);
 	}
 
-<<<<<<< HEAD
-	ext4_set_errno(sb, -errno);
-	save_error_info(sb, function, line);
-=======
 	save_error_info(sb, -errno, 0, 0, function, line);
->>>>>>> 04d5ce62
 	ext4_handle_error(sb);
 }
 
@@ -1096,12 +1026,7 @@
 		err = jbd2_journal_destroy(sbi->s_journal);
 		sbi->s_journal = NULL;
 		if ((err < 0) && !aborted) {
-<<<<<<< HEAD
-			ext4_set_errno(sb, -err);
-			ext4_abort(sb, "Couldn't clean up the journal");
-=======
 			ext4_abort(sb, -err, "Couldn't clean up the journal");
->>>>>>> 04d5ce62
 		}
 	}
 
@@ -3864,7 +3789,6 @@
 		set_opt(sb, NO_UID32);
 	/* xattr user namespace & acls are now defaulted on */
 	set_opt(sb, XATTR_USER);
-	set_opt(sb, DIOREAD_NOLOCK);
 #ifdef CONFIG_EXT4_FS_POSIX_ACL
 	set_opt(sb, POSIX_ACL);
 #endif
@@ -3914,13 +3838,10 @@
 	sbi->s_li_wait_mult = EXT4_DEF_LI_WAIT_MULT;
 
 	blocksize = BLOCK_SIZE << le32_to_cpu(es->s_log_block_size);
-<<<<<<< HEAD
-=======
 
 	if (blocksize == PAGE_SIZE)
 		set_opt(sb, DIOREAD_NOLOCK);
 
->>>>>>> 04d5ce62
 	if (blocksize < EXT4_MIN_BLOCK_SIZE ||
 	    blocksize > EXT4_MAX_BLOCK_SIZE) {
 		ext4_msg(sb, KERN_ERR,
@@ -5708,15 +5629,8 @@
 		return PTR_ERR(dquot);
 	spin_lock(&dquot->dq_dqb_lock);
 
-<<<<<<< HEAD
-	limit = dquot->dq_dqb.dqb_bsoftlimit;
-	if (dquot->dq_dqb.dqb_bhardlimit &&
-	    (!limit || dquot->dq_dqb.dqb_bhardlimit < limit))
-		limit = dquot->dq_dqb.dqb_bhardlimit;
-=======
 	limit = min_not_zero(dquot->dq_dqb.dqb_bsoftlimit,
 			     dquot->dq_dqb.dqb_bhardlimit);
->>>>>>> 04d5ce62
 	limit >>= sb->s_blocksize_bits;
 
 	if (limit && buf->f_blocks > limit) {
@@ -5728,16 +5642,8 @@
 			 (buf->f_blocks - curblock) : 0;
 	}
 
-<<<<<<< HEAD
-	limit = dquot->dq_dqb.dqb_isoftlimit;
-	if (dquot->dq_dqb.dqb_ihardlimit &&
-	    (!limit || dquot->dq_dqb.dqb_ihardlimit < limit))
-		limit = dquot->dq_dqb.dqb_ihardlimit;
-
-=======
 	limit = min_not_zero(dquot->dq_dqb.dqb_isoftlimit,
 			     dquot->dq_dqb.dqb_ihardlimit);
->>>>>>> 04d5ce62
 	if (limit && buf->f_files > limit) {
 		buf->f_files = limit;
 		buf->f_ffree =
