--- conflicted
+++ resolved
@@ -399,15 +399,9 @@
 	return page;
 }
 
-<<<<<<< HEAD
-static void page_pool_dma_sync_for_device(const struct page_pool *pool,
-					  const struct page *page,
-					  unsigned int dma_sync_size)
-=======
 static void __page_pool_dma_sync_for_device(const struct page_pool *pool,
-					    struct page *page,
+					    const struct page *page,
 					    u32 dma_sync_size)
->>>>>>> a6016aac
 {
 #if defined(CONFIG_HAS_DMA) && defined(CONFIG_DMA_NEED_SYNC)
 	dma_addr_t dma_addr = page_pool_get_dma_addr(page);
@@ -420,7 +414,7 @@
 
 static __always_inline void
 page_pool_dma_sync_for_device(const struct page_pool *pool,
-			      struct page *page,
+			      const struct page *page,
 			      u32 dma_sync_size)
 {
 	if (pool->dma_sync && dma_dev_need_sync(pool->p.dev))
