--- conflicted
+++ resolved
@@ -3175,11 +3175,8 @@
 
 	NL80211_ATTR_EHT_CAPABILITY,
 
-<<<<<<< HEAD
-=======
 	NL80211_ATTR_DISABLE_EHT,
 
->>>>>>> 88084a3d
 	/* add attributes here, update the policy in nl80211.c */
 
 	__NL80211_ATTR_AFTER_LAST,
