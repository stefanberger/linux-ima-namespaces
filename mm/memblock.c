--- conflicted
+++ resolved
@@ -1439,11 +1439,6 @@
 	enum memblock_flags flags = choose_memblock_flags();
 	phys_addr_t found;
 
-<<<<<<< HEAD
-=======
-	if (WARN_ONCE(nid == MAX_NUMNODES, "Usage of MAX_NUMNODES is deprecated. Use NUMA_NO_NODE instead\n"))
-		nid = NUMA_NO_NODE;
-
 	/*
 	 * Detect any accidental use of these APIs after slab is ready, as at
 	 * this moment memblock may be deinitialized already and its
@@ -1455,7 +1450,6 @@
 		return vaddr ? virt_to_phys(vaddr) : 0;
 	}
 
->>>>>>> 9364a7e4
 	if (!align) {
 		/* Can't use WARNs this early in boot on powerpc */
 		dump_stack();
