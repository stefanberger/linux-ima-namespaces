--- conflicted
+++ resolved
@@ -69,10 +69,6 @@
 {
 	struct sof_ipc_ctrl_data *cdata = scontrol->control_data;
 	struct snd_soc_component *scomp = scontrol->scomp;
-<<<<<<< HEAD
-	u32 ipc_cmd;
-=======
->>>>>>> 754e0b0e
 	int ret;
 
 	if (!scontrol->comp_data_dirty)
@@ -81,27 +77,13 @@
 	if (!pm_runtime_active(scomp->dev))
 		return;
 
-<<<<<<< HEAD
-	if (scontrol->cmd == SOF_CTRL_CMD_BINARY)
-		ipc_cmd = SOF_IPC_COMP_GET_DATA;
-	else
-		ipc_cmd = SOF_IPC_COMP_GET_VALUE;
-
-=======
->>>>>>> 754e0b0e
 	/* set the ABI header values */
 	cdata->data->magic = SOF_ABI_MAGIC;
 	cdata->data->abi = SOF_ABI_VERSION;
 
 	/* refresh the component data from DSP */
 	scontrol->comp_data_dirty = false;
-<<<<<<< HEAD
-	ret = snd_sof_ipc_set_get_comp_data(scontrol, ipc_cmd,
-					    SOF_CTRL_TYPE_VALUE_CHAN_GET,
-					    scontrol->cmd, false);
-=======
 	ret = snd_sof_ipc_set_get_comp_data(scontrol, false);
->>>>>>> 754e0b0e
 	if (ret < 0) {
 		dev_err(scomp->dev, "error: failed to get control data: %d\n", ret);
 		/* Set the flag to re-try next time to get the data */
@@ -152,15 +134,7 @@
 
 	/* notify DSP of mixer updates */
 	if (pm_runtime_active(scomp->dev))
-<<<<<<< HEAD
-		snd_sof_ipc_set_get_comp_data(scontrol,
-					      SOF_IPC_COMP_SET_VALUE,
-					      SOF_CTRL_TYPE_VALUE_CHAN_SET,
-					      SOF_CTRL_CMD_VOLUME,
-					      true);
-=======
 		snd_sof_ipc_set_get_comp_data(scontrol, true);
->>>>>>> 754e0b0e
 	return change;
 }
 
@@ -229,15 +203,7 @@
 
 	/* notify DSP of mixer updates */
 	if (pm_runtime_active(scomp->dev))
-<<<<<<< HEAD
-		snd_sof_ipc_set_get_comp_data(scontrol,
-					      SOF_IPC_COMP_SET_VALUE,
-					      SOF_CTRL_TYPE_VALUE_CHAN_SET,
-					      SOF_CTRL_CMD_SWITCH,
-					      true);
-=======
 		snd_sof_ipc_set_get_comp_data(scontrol, true);
->>>>>>> 754e0b0e
 
 	return change;
 }
@@ -282,15 +248,7 @@
 
 	/* notify DSP of enum updates */
 	if (pm_runtime_active(scomp->dev))
-<<<<<<< HEAD
-		snd_sof_ipc_set_get_comp_data(scontrol,
-					      SOF_IPC_COMP_SET_VALUE,
-					      SOF_CTRL_TYPE_VALUE_CHAN_SET,
-					      SOF_CTRL_CMD_ENUM,
-					      true);
-=======
 		snd_sof_ipc_set_get_comp_data(scontrol, true);
->>>>>>> 754e0b0e
 
 	return change;
 }
@@ -613,8 +571,6 @@
 	bool found = false;
 	int i, type;
 
-<<<<<<< HEAD
-=======
 	if (cdata->type == SOF_CTRL_TYPE_VALUE_COMP_GET ||
 	    cdata->type == SOF_CTRL_TYPE_VALUE_COMP_SET) {
 		dev_err(sdev->dev,
@@ -622,7 +578,6 @@
 		return;
 	}
 
->>>>>>> 754e0b0e
 	/* Find the swidget first */
 	list_for_each_entry(swidget, &sdev->widget_list, list) {
 		if (swidget->comp_id == cdata->comp_id) {
@@ -689,14 +644,6 @@
 		expected_size += cdata->num_elems *
 				 sizeof(struct sof_ipc_ctrl_value_chan);
 		break;
-<<<<<<< HEAD
-	case SOF_CTRL_TYPE_VALUE_COMP_GET:
-	case SOF_CTRL_TYPE_VALUE_COMP_SET:
-		expected_size += cdata->num_elems *
-				 sizeof(struct sof_ipc_ctrl_value_comp);
-		break;
-=======
->>>>>>> 754e0b0e
 	case SOF_CTRL_TYPE_DATA_GET:
 	case SOF_CTRL_TYPE_DATA_SET:
 		expected_size += cdata->num_elems + sizeof(struct sof_abi_hdr);
